--- conflicted
+++ resolved
@@ -281,8 +281,6 @@
                     rates_to_store = iv
 
             if not valid:
-<<<<<<< HEAD
-=======
                 self._ban_regulation_spec(
                     state,
                     control_volume_id=ctrl,
@@ -290,7 +288,6 @@
                     flow_ids=flow_ids,
                     mode=mode,
                 )
->>>>>>> 950669a6
                 if self.debug_logger is not None:
                     try:
                         self.debug_logger.event(
@@ -321,8 +318,6 @@
                 existing.to_canonical_dict() == regulation.to_canonical_dict()
                 for existing in state.plan
             ):
-<<<<<<< HEAD
-=======
                 self._ban_regulation_spec(
                     state,
                     control_volume_id=ctrl,
@@ -335,7 +330,6 @@
                     control_volume_id=ctrl,
                     window_bins=wb,
                 )
->>>>>>> 950669a6
                 if self.debug_logger is not None:
                     try:
                         self.debug_logger.event(
@@ -353,8 +347,6 @@
                 continue
 
             state.plan.append(regulation)
-<<<<<<< HEAD
-=======
             self._ban_regulation_spec(
                 state,
                 control_volume_id=ctrl,
@@ -367,7 +359,6 @@
                 control_volume_id=ctrl,
                 window_bins=wb,
             )
->>>>>>> 950669a6
             total_delta_j += delta_j
             commits += 1
 
